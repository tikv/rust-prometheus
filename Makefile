all: format build test examples

CARGO=RUST_BACKTRACE=1 cargo

build:
	$(CARGO) build --features default

test:
	$(CARGO) test --features default -- --nocapture 

dev: format
	$(CARGO) build --features dev
	$(CARGO) test --features dev -- --nocapture 

format:
<<<<<<< HEAD
	$(CARGO) fmt -- --write-mode overwrite
=======
	cargo fmt -- --write-mode overwrite
	rustfmt --write-mode overwrite examples/*.rs
>>>>>>> a037bd69

clean:
	$(CARGO) clean

examples:
<<<<<<< HEAD
	mkdir -p bin
	$(CARGO) build --example example_embed
	$(CARGO) build --example example_hyper
	cp `find target/debug/examples -type f -perm /111` bin
=======
	cargo build --example example_embed
	cargo build --example example_hyper
>>>>>>> a037bd69

.PHONY: all examples<|MERGE_RESOLUTION|>--- conflicted
+++ resolved
@@ -1,37 +1,24 @@
 all: format build test examples
 
-CARGO=RUST_BACKTRACE=1 cargo
-
 build:
-	$(CARGO) build --features default
+	cargo build --features default
 
 test:
-	$(CARGO) test --features default -- --nocapture 
+	cargo test --features default -- --nocapture 
 
 dev: format
-	$(CARGO) build --features dev
-	$(CARGO) test --features dev -- --nocapture 
+	cargo build --features dev
+	cargo test --features dev -- --nocapture 
 
 format:
-<<<<<<< HEAD
-	$(CARGO) fmt -- --write-mode overwrite
-=======
 	cargo fmt -- --write-mode overwrite
 	rustfmt --write-mode overwrite examples/*.rs
->>>>>>> a037bd69
 
 clean:
-	$(CARGO) clean
+	cargo clean
 
 examples:
-<<<<<<< HEAD
-	mkdir -p bin
-	$(CARGO) build --example example_embed
-	$(CARGO) build --example example_hyper
-	cp `find target/debug/examples -type f -perm /111` bin
-=======
 	cargo build --example example_embed
 	cargo build --example example_hyper
->>>>>>> a037bd69
 
 .PHONY: all examples