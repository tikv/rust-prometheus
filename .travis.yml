--- conflicted
+++ resolved
@@ -29,16 +29,11 @@
   - osx
 
 script:
-<<<<<<< HEAD
-  - cargo test
-  - cargo test --features="process"
-=======
   # Script to test 32-bit versions.
   - curl -sSL https://raw.githubusercontent.com/carllerche/travis-rust-matrix/master/test | bash
   # Tests again with features enabled.
   - export CARGOOPTS=--features="$FEATURES"
   - curl -sSL https://raw.githubusercontent.com/carllerche/travis-rust-matrix/master/test | bash
->>>>>>> eb4e8ea7
 
 matrix:
   # TODO: Figure out weridness with `ARCH` being set twice.
