// Copyright 2016 PingCAP, Inc.
//
// Licensed under the Apache License, Version 2.0 (the "License");
// you may not use this file except in compliance with the License.
// You may obtain a copy of the License at
//
//     http://www.apache.org/licenses/LICENSE-2.0
//
// Unless required by applicable law or agreed to in writing, software
// distributed under the License is distributed on an "AS IS" BASIS,
// See the License for the specific language governing permissions and
// limitations under the License.

extern crate prometheus;

use std::thread;
use std::time::Duration;

<<<<<<< HEAD
use prom::encoder::{TextEncoder, Encoder};
use prom::{Opts, Registry, Counter, CounterVec, Gauge, GaugeVec};
=======
use prometheus::encoder::{TextEncoder, Encoder};
use prometheus::{Counter, Opts, Registry, CounterVec};
>>>>>>> 7c279450

fn main() {
    let counter_opts =
        Opts::new("test_counter", "test counter help").const_label("a", "1").const_label("b", "2");
    let counter = Counter::with_opts(counter_opts).unwrap();
    let counter_vec_opts = Opts::new("test_counter_vec", "test counter vector help")
        .const_label("a", "1")
        .const_label("b", "2");
    let counter_vec = CounterVec::new(counter_vec_opts, &["c", "d"]).unwrap();

    let gauge_opts =
        Opts::new("test_gauge", "test gauge help").const_label("a", "1").const_label("b", "2");
    let gauge = Gauge::with_opts(gauge_opts).unwrap();
    let gauge_vec_opts = Opts::new("test_gauge_vec", "test gauge vector help")
        .const_label("a", "1")
        .const_label("b", "2");
    let gauge_vec = GaugeVec::new(gauge_vec_opts, &["c", "d"]).unwrap();

    let r = Registry::new();
    r.register(Box::new(counter.clone())).unwrap();
    r.register(Box::new(counter_vec.clone())).unwrap();

    r.register(Box::new(gauge.clone())).unwrap();
    r.register(Box::new(gauge_vec.clone())).unwrap();

    counter.inc();
    assert_eq!(counter.get() as u64, 1);
    counter.inc_by(42.0).unwrap();
    assert_eq!(counter.get() as u64, 43);

    counter_vec.with_label_values(&["3", "4"]).inc();
    assert_eq!(counter_vec.with_label_values(&["3", "4"]).get() as u64, 1);

    counter_vec.with_label_values(&["3", "4"]).inc_by(42.0).unwrap();
    assert_eq!(counter_vec.with_label_values(&["3", "4"]).get() as u64, 43);

    gauge.inc();
    assert_eq!(gauge.get() as u64, 1);
    gauge.add(42.0);
    assert_eq!(gauge.get() as u64, 43);

    gauge_vec.with_label_values(&["3", "4"]).inc();
    assert_eq!(gauge_vec.with_label_values(&["3", "4"]).get() as u64, 1);

    gauge_vec.with_label_values(&["3", "4"]).set(42.0);
    assert_eq!(gauge_vec.with_label_values(&["3", "4"]).get() as u64, 42);

    let c2 = counter.clone();
    let cv2 = counter_vec.clone();
    let g2 = gauge.clone();
    let gv2 = gauge_vec.clone();
    thread::spawn(move || {
        for _ in 0..10 {
            thread::sleep(Duration::from_millis(500));
            c2.inc();
            cv2.with_label_values(&["3", "4"]).inc();
            g2.inc();
            gv2.with_label_values(&["3", "4"]).inc();
        }
    });

    thread::spawn(move || {
        for _ in 0..5 {
            thread::sleep(Duration::from_secs(1));
            counter.inc();
            counter_vec.with_label_values(&["3", "4"]).inc();
            gauge.dec();
            gauge_vec.with_label_values(&["3", "4"]).set(42.0);
        }
    });

    // Choose your writer and encoder.
    let mut buffer = Vec::<u8>::new();
    let encoder = TextEncoder::new();
    for _ in 0..5 {
        let metric_familys = r.gather();
        encoder.encode(&metric_familys, &mut buffer).unwrap();

        // Output to the standard output.
        println!("{}", String::from_utf8(buffer.clone()).unwrap());

        buffer.clear();
        thread::sleep(Duration::from_secs(1));
    }
}<|MERGE_RESOLUTION|>--- conflicted
+++ resolved
@@ -16,13 +16,8 @@
 use std::thread;
 use std::time::Duration;
 
-<<<<<<< HEAD
-use prom::encoder::{TextEncoder, Encoder};
-use prom::{Opts, Registry, Counter, CounterVec, Gauge, GaugeVec};
-=======
 use prometheus::encoder::{TextEncoder, Encoder};
-use prometheus::{Counter, Opts, Registry, CounterVec};
->>>>>>> 7c279450
+use prometheus::{Opts, Registry, Counter, CounterVec, Gauge, GaugeVec};
 
 fn main() {
     let counter_opts =
