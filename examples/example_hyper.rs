--- conflicted
+++ resolved
@@ -21,13 +21,8 @@
 use hyper::server::{Server, Request, Response};
 use hyper::mime::Mime;
 
-<<<<<<< HEAD
-use prom::encoder::{Encoder, TextEncoder};
-use prom::{Counter, Opts, Registry, Histogram, HistogramOpts};
-=======
 use prometheus::encoder::{Encoder, TextEncoder};
-use prometheus::{Counter, Gauge, Opts, Registry};
->>>>>>> 426eda7b
+use prometheus::{Counter, Opts, Registry, Gauge, Histogram, HistogramOpts};
 
 fn main() {
     let counter_opts =
