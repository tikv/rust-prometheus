// Copyright 2016 PingCAP, Inc.
//
// Licensed under the Apache License, Version 2.0 (the "License");
// you may not use this file except in compliance with the License.
// You may obtain a copy of the License at
//
//     http://www.apache.org/licenses/LICENSE-2.0
//
// Unless required by applicable law or agreed to in writing, software
// distributed under the License is distributed on an "AS IS" BASIS,
// See the License for the specific language governing permissions and
// limitations under the License.

extern crate prometheus;
extern crate hyper;

use std::thread;
use std::time::Duration;

use hyper::header::ContentType;
use hyper::server::{Server, Request, Response};
use hyper::mime::Mime;

<<<<<<< HEAD
use prom::errors::{Error, Result};
use prom::encoder::{Encoder, TextEncoder};
use prom::{Counter, Gauge, Opts, Registry};
=======
use prometheus::encoder::{Encoder, TextEncoder};
use prometheus::{Counter, Opts, Registry};
>>>>>>> 7c279450

fn main() {
    let counter_opts =
        Opts::new("test_counter", "test help").const_label("a", "1").const_label("b", "2");
    let counter = Counter::with_opts(counter_opts).unwrap();

    let gauge_opts = Opts::new("test_gauge", "test help").const_label("answer", "42");
    let gauge = Gauge::with_opts(gauge_opts).unwrap();

    let r = Registry::new();
    r.register(Box::new(counter.clone())).unwrap();
    r.register(Box::new(gauge.clone())).unwrap();

    counter.inc();
    assert_eq!(counter.get() as u64, 1);
    counter.inc_by(42.0).unwrap();
    assert_eq!(counter.get() as u64, 43);

    let c2 = counter.clone();
    thread::spawn(move || {
        loop {
            thread::sleep(Duration::from_millis(300));
            c2.inc();
        }
    });

    thread::spawn(move || {
        loop {
            thread::sleep(Duration::from_millis(500));
            gauge.inc();

            thread::sleep(Duration::from_millis(500));
            gauge.dec();

            thread::sleep(Duration::from_millis(500));
            gauge.set(42.0);
        }
    });

    let encoder = TextEncoder::new();
    // Http server
    run("127.0.0.1:9898", r, encoder);
}

// run runs a http server with a Registry and a Encoder, it blocks current thread.
pub fn run(addr: &str, registry: Registry, encoder: TextEncoder) {
    println!("listening addr {:?}", addr);
    Server::http(addr)
        .unwrap()
        .handle(move |_: Request, mut res: Response| {
            let metric_familys = registry.gather();
            let mut buffer = vec![];
            encoder.encode(&metric_familys, &mut buffer).unwrap();
            res.headers_mut()
                .set(ContentType(encoder.format_type().parse::<Mime>().unwrap()));
            res.send(&buffer).unwrap();
        })
        .unwrap();
}<|MERGE_RESOLUTION|>--- conflicted
+++ resolved
@@ -21,14 +21,8 @@
 use hyper::server::{Server, Request, Response};
 use hyper::mime::Mime;
 
-<<<<<<< HEAD
-use prom::errors::{Error, Result};
-use prom::encoder::{Encoder, TextEncoder};
-use prom::{Counter, Gauge, Opts, Registry};
-=======
 use prometheus::encoder::{Encoder, TextEncoder};
-use prometheus::{Counter, Opts, Registry};
->>>>>>> 7c279450
+use prometheus::{Counter, Gauge, Opts, Registry};
 
 fn main() {
     let counter_opts =
