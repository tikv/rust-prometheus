[package]
name = "prometheus-static-metric"
version = "0.4.0"
license = "Apache-2.0"
authors = ["me@breeswish.org"]
description = "Static metric helper utilities for rust-prometheus."
repository = "https://github.com/tikv/rust-prometheus"
homepage = "https://github.com/tikv/rust-prometheus"
documentation = "https://docs.rs/prometheus-static-metric"
include = [
    "LICENSE",
    "Cargo.toml",
    "src/**/*.rs",
]

[dependencies]
<<<<<<< HEAD
static-metric-proc-macros = { version = "0.1", path = "./proc-macros" }
proc-macro-hack = "0.5"
=======
static-metric-proc-macros = { path = "./proc-macros" }
>>>>>>> e809d3fd

[dev-dependencies]
prometheus = { path = "../" }
lazy_static = "1.4"

[features]
default = []<|MERGE_RESOLUTION|>--- conflicted
+++ resolved
@@ -14,12 +14,7 @@
 ]
 
 [dependencies]
-<<<<<<< HEAD
 static-metric-proc-macros = { version = "0.1", path = "./proc-macros" }
-proc-macro-hack = "0.5"
-=======
-static-metric-proc-macros = { path = "./proc-macros" }
->>>>>>> e809d3fd
 
 [dev-dependencies]
 prometheus = { path = "../" }
