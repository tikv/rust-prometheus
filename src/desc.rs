// Copyright 2014 The Prometheus Authors
// Copyright 2016 PingCAP, Inc.
//
// Licensed under the Apache License, Version 2.0 (the "License");
// you may not use this file except in compliance with the License.
// You may obtain a copy of the License at
//
//     http://www.apache.org/licenses/LICENSE-2.0
//
// Unless required by applicable law or agreed to in writing, software
// distributed under the License is distributed on an "AS IS" BASIS,
// See the License for the specific language governing permissions and
// limitations under the License.

use std::collections::{HashMap, BTreeSet};
use std::hash::Hasher;

use fnv::FnvHasher;
use regex::Regex;

use proto::LabelPair;
use errors::{Result, Error};
use metrics::SEPARATOR_BYTE;

lazy_static! {
    static ref VALID_METRIC_NAME: Regex = Regex::new(r"^[a-zA-Z_][a-zA-Z0-9_:]*$").unwrap();
    static ref VALID_LABEL_NAME: Regex = Regex::new(r"^[a-zA-Z_][a-zA-Z0-9_]*$").unwrap();
}

/// Desc is the descriptor used by every Prometheus Metric. It is essentially
/// the immutable meta-data of a Metric. The normal Metric implementations
/// included in this package manage their Desc under the hood.
///
/// Descriptors registered with the same registry have to fulfill certain
/// consistency and uniqueness criteria if they share the same fully-qualified
/// name: They must have the same help string and the same label names (aka label
/// dimensions) in each, constLabels and variableLabels, but they must differ in
/// the values of the constLabels.
///
/// Descriptors that share the same fully-qualified names and the same label
/// values of their constLabels are considered equal.
#[derive(Clone, Debug)]
pub struct Desc {
    /// fq_name has been built from Namespace, Subsystem, and Name.
    pub fq_name: String,
    /// help provides some helpful information about this metric.
    pub help: String,
    /// const_label_pairs contains precalculated DTO label pairs based on
    /// the constant labels.
    pub const_label_pairs: Vec<LabelPair>,
    /// variable_labels contains names of labels for which the metric
    /// maintains variable values.
    pub variable_labels: Vec<String>,
    /// id is a hash of the values of the ConstLabels and fqName. This
    /// must be unique among all registered descriptors and can therefore be
    /// used as an identifier of the descriptor.
    pub id: u64,
    /// dim_hash is a hash of the label names (preset and variable) and the
    /// Help string. Each Desc with the same fqName must have the same
    /// dimHash.
    pub dim_hash: u64,
}

impl Desc {
    /// Initializes a new Desc. Errors are recorded in the Desc
    /// and will be reported on registration time. variableLabels and constLabels can
    /// be nil if no such labels should be set. fqName and help must not be empty.
    pub fn new(fq_name: String,
               help: String,
               variable_labels: Vec<String>,
               const_labels: HashMap<String, String>)
               -> Result<Desc> {
        let mut desc = Desc {
            fq_name: fq_name.clone(),
            help: help,
            const_label_pairs: Vec::with_capacity(const_labels.len()),
            variable_labels: variable_labels,
            id: 0,
            dim_hash: 0,
        };

        if desc.help.is_empty() {
            return Err(Error::Msg("empty help string".into()));
        }

        if !VALID_METRIC_NAME.is_match(&desc.fq_name) {
            return Err(Error::Msg(format!("'{}' is not a valid metric name", desc.fq_name)));
        }

        let mut label_values = Vec::with_capacity(const_labels.len() + 1);
        label_values.push(fq_name);

        let mut label_names = BTreeSet::new();

        for label_name in const_labels.keys() {
            if !VALID_LABEL_NAME.is_match(&label_name) {
                return Err(Error::Msg(format!("'{}' is not a valid label name", &label_name)));
            }

            if !label_names.insert(label_name.clone()) {
                return Err(Error::Msg(format!("duplicate const label name {}", label_name)));
            }
        }

        // ... so that we can now add const label values in the order of their names.
        for label_name in &label_names {
            label_values.push(const_labels.get(label_name).cloned().unwrap());
        }

        // Now add the variable label names, but prefix them with something that
        // cannot be in a regular label name. That prevents matching the label
        // dimension with a different mix between preset and variable labels.
        for label_name in &desc.variable_labels {
            if !VALID_LABEL_NAME.is_match(&label_name) {
                return Err(Error::Msg(format!("'{}' is not a valid label name", &label_name)));
            }

            if !label_names.insert(format!("${}", label_name)) {
                return Err(Error::Msg(format!("duplicate variable label name {}", label_name)));
            }
        }

        let mut vh = FnvHasher::default();
        for val in &label_values {
            vh.write(val.as_bytes());
            vh.write_u8(SEPARATOR_BYTE);
        }

        desc.id = vh.finish();

        // Now hash together (in this order) the help string and the sorted
        // label names.
        let mut lh = FnvHasher::default();
        lh.write(desc.help.as_bytes());
        lh.write_u8(SEPARATOR_BYTE);
        for label_name in &label_names {
            lh.write(label_name.as_bytes());
            lh.write_u8(SEPARATOR_BYTE);
        }
        desc.dim_hash = lh.finish();

        for (key, value) in const_labels {
            let mut label_pair = LabelPair::new();
            label_pair.set_name(key);
            label_pair.set_value(value);
            desc.const_label_pairs.push(label_pair);
        }

        desc.const_label_pairs.sort();

        Ok(desc)
    }
}

<<<<<<< HEAD
/// `Describer` describes the immutable meta-data of a Metric.
pub trait Describer {
    /// `desc` returns a `Desc`.
    fn describe(&self) -> Result<Desc>;
=======
#[cfg(test)]
mod tests {
    use std::collections::HashMap;

    use desc::Desc;
    use errors::Error;

    #[test]
    fn test_invalid_const_label_name() {
        for &name in &["-dash", "9gag", ":colon", "colon:", "has space"] {
            let res = Desc::new("name".into(),
                                "help".into(),
                                vec![name.into()],
                                HashMap::new())
                .err()
                .expect(format!("expected error for {}", name).as_ref());
            match res {
                Error::Msg(msg) => assert_eq!(msg, format!("'{}' is not a valid label name", name)),
                other => panic!(other),
            };
        }
    }

    #[test]
    fn test_invalid_variable_label_name() {
        for &name in &["-dash", "9gag", ":colon", "colon:", "has space"] {
            let mut labels = HashMap::new();
            labels.insert(name.into(), "value".into());
            let res = Desc::new("name".into(), "help".into(), vec![], labels)
                .err()
                .expect(format!("expected error for {}", name).as_ref());
            match res {
                Error::Msg(msg) => assert_eq!(msg, format!("'{}' is not a valid label name", name)),
                other => panic!(other),
            };
        }
    }

    #[test]
    fn test_invalid_metric_name() {
        for &name in &["-dash", "9gag", ":colon", "has space"] {
            let res = Desc::new(name.into(), "help".into(), vec![], HashMap::new())
                .err()
                .expect(format!("expected error for {}", name).as_ref());
            match res {
                Error::Msg(msg) => {
                    assert_eq!(msg, format!("'{}' is not a valid metric name", name))
                }
                other => panic!(other),
            };
        }
    }
>>>>>>> d5dfe284
}<|MERGE_RESOLUTION|>--- conflicted
+++ resolved
@@ -152,12 +152,12 @@
     }
 }
 
-<<<<<<< HEAD
 /// `Describer` describes the immutable meta-data of a Metric.
 pub trait Describer {
     /// `desc` returns a `Desc`.
     fn describe(&self) -> Result<Desc>;
-=======
+}
+
 #[cfg(test)]
 mod tests {
     use std::collections::HashMap;
@@ -210,5 +210,4 @@
             };
         }
     }
->>>>>>> d5dfe284
 }