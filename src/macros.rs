--- conflicted
+++ resolved
@@ -156,10 +156,7 @@
 }
 
 #[macro_export]
-<<<<<<< HEAD
-=======
 #[doc(hidden)]
->>>>>>> bbaf984b
 macro_rules! __register_counter {
     ( $ TYPE : ident, $ OPTS : expr ) => {
         {
@@ -169,11 +166,7 @@
     };
 }
 
-<<<<<<< HEAD
-/// Create a `Counter` and register to default registry.
-=======
 /// Create a [`Counter`](::Counter) and registerss to default registry.
->>>>>>> bbaf984b
 ///
 /// # Examples
 ///
@@ -203,11 +196,7 @@
     };
 }
 
-<<<<<<< HEAD
-/// Create an `IntCounter` and register to default registry.
-=======
 /// Create an [`IntCounter`](::IntCounter) and registers to default registry.
->>>>>>> bbaf984b
 ///
 /// View docs of `register_counter` for examples.
 #[macro_export]
@@ -226,10 +215,7 @@
 }
 
 #[macro_export]
-<<<<<<< HEAD
-=======
 #[doc(hidden)]
->>>>>>> bbaf984b
 macro_rules! __register_counter_vec {
     ( $ TYPE : ident , $ OPTS : expr , $ LABELS_NAMES : expr ) => {
         {
@@ -269,11 +255,7 @@
     };
 }
 
-<<<<<<< HEAD
-/// Create an `IntCounterVec` and register to default registry.
-=======
 /// Create an [`IntCounterVec`](::IntCounterVec) and registers to default registry.
->>>>>>> bbaf984b
 ///
 /// View docs of `register_counter_vec` for examples.
 #[macro_export]
@@ -292,10 +274,7 @@
 }
 
 #[macro_export]
-<<<<<<< HEAD
-=======
 #[doc(hidden)]
->>>>>>> bbaf984b
 macro_rules! __register_gauge {
     ( $ TYPE : ident , $ OPTS : expr ) => {
         {
@@ -305,11 +284,7 @@
     };
 }
 
-<<<<<<< HEAD
-/// Create a `Gauge` and register to default registry.
-=======
 /// Create a [`Gauge`](::Gauge) and registers to default registry.
->>>>>>> bbaf984b
 ///
 /// # Examples
 ///
@@ -339,11 +314,7 @@
     };
 }
 
-<<<<<<< HEAD
-/// Create an `IntGauge` and register to default registry.
-=======
 /// Create an [`IntGauge`](::IntGauge) and registers to default registry.
->>>>>>> bbaf984b
 ///
 /// View docs of `register_gauge` for examples.
 #[macro_export]
@@ -362,10 +333,7 @@
 }
 
 #[macro_export]
-<<<<<<< HEAD
-=======
 #[doc(hidden)]
->>>>>>> bbaf984b
 macro_rules! __register_gauge_vec {
     ( $ TYPE : ident , $ OPTS : expr , $ LABELS_NAMES : expr ) => {
         {
@@ -405,11 +373,7 @@
     };
 }
 
-<<<<<<< HEAD
-/// Create an `IntGaugeVec` and register to default registry.
-=======
 /// Create an [`IntGaugeVec`](::IntGaugeVec) and registers to default registry.
->>>>>>> bbaf984b
 ///
 /// View docs of `register_gauge_vec` for examples.
 #[macro_export]
@@ -427,11 +391,7 @@
     };
 }
 
-<<<<<<< HEAD
-/// Create a `Histogram` and register to default registry.
-=======
 /// Create a [`Histogram`](::Histogram) and registers to default registry.
->>>>>>> bbaf984b
 ///
 /// # Examples
 ///
