--- conflicted
+++ resolved
@@ -22,27 +22,17 @@
 use value::{Value, ValueType};
 use vec::{MetricVec, MetricVecBuilder};
 
-<<<<<<< HEAD
-/// `Gauge` is a Metric that represents a single numerical value that can
-/// arbitrarily go up and down.
-=======
 /// The underlying implementation for [`Gauge`](::Gauge) and [`IntGauge`](::IntGauge).
->>>>>>> bbaf984b
 pub struct GenericGauge<P: Atomic> {
     v: Arc<Value<P>>,
 }
 
-<<<<<<< HEAD
-pub type Gauge = GenericGauge<AtomicF64>;
-
-=======
 /// A [`Metric`](::core::Metric) represents a single numerical value that can arbitrarily go up
 /// and down.
 pub type Gauge = GenericGauge<AtomicF64>;
 
 /// The integer version of [`Gauge`](::Gauge). Provides better performance if metric values are
 /// all integers.
->>>>>>> bbaf984b
 pub type IntGauge = GenericGauge<AtomicI64>;
 
 impl<P: Atomic> Clone for GenericGauge<P> {
@@ -54,21 +44,13 @@
 }
 
 impl<P: Atomic> GenericGauge<P> {
-<<<<<<< HEAD
-    /// `new` create a `Guage` with the `name` and `help` arguments.
-=======
     /// Create a [`GenericGauge`](::core::GenericGauge) with the `name` and `help` arguments.
->>>>>>> bbaf984b
     pub fn new<S: Into<String>>(name: S, help: S) -> Result<Self> {
         let opts = Opts::new(name, help);
         Self::with_opts(opts)
     }
 
-<<<<<<< HEAD
-    /// `with_opts` create a `Guage` with the `opts` options.
-=======
     /// Create a [`GenericGauge`](::core::GenericGauge) with the `opts` options.
->>>>>>> bbaf984b
     pub fn with_opts(opts: Opts) -> Result<Self> {
         Self::with_opts_and_label_values(&opts, &[])
     }
@@ -78,12 +60,7 @@
         Ok(Self { v: Arc::new(v) })
     }
 
-<<<<<<< HEAD
-impl<P: Atomic> GenericGauge<P> {
-    /// `set` sets the gauge to an arbitrary value.
-=======
     /// Set the gauge to an arbitrary value.
->>>>>>> bbaf984b
     #[inline]
     pub fn set(&self, v: P::T) {
         self.v.set(v);
@@ -141,7 +118,6 @@
 pub struct GaugeVecBuilder<P: Atomic> {
     _phantom: PhantomData<P>,
 }
-<<<<<<< HEAD
 
 impl<P: Atomic> GaugeVecBuilder<P> {
     pub fn new() -> Self {
@@ -157,23 +133,6 @@
     }
 }
 
-=======
-
-impl<P: Atomic> GaugeVecBuilder<P> {
-    pub fn new() -> Self {
-        Self {
-            _phantom: PhantomData,
-        }
-    }
-}
-
-impl<P: Atomic> Clone for GaugeVecBuilder<P> {
-    fn clone(&self) -> Self {
-        Self::new()
-    }
-}
-
->>>>>>> bbaf984b
 impl<P: Atomic> MetricVecBuilder for GaugeVecBuilder<P> {
     type M = GenericGauge<P>;
     type P = Opts;
@@ -190,18 +149,6 @@
 /// the same [`Desc`](::core::Desc), but have different values for their variable labels. This is
 /// used if you want to count the same thing partitioned by various dimensions
 /// (e.g. number of operations queued, partitioned by user and operation type).
-<<<<<<< HEAD
-pub type GenericGaugeVec<P> = MetricVec<GaugeVecBuilder<P>>;
-
-pub type GaugeVec = GenericGaugeVec<AtomicF64>;
-
-pub type IntGaugeVec = GenericGaugeVec<AtomicI64>;
-
-impl<P: Atomic> GenericGaugeVec<P> {
-    /// `new` creates a new `GaugeVec` based on the provided `Opts` and
-    /// partitioned by the given label names. At least one label name must be
-    /// provided.
-=======
 pub type GaugeVec = GenericGaugeVec<AtomicF64>;
 
 /// The integer version of [`GaugeVec`](::GaugeVec). Provides better performance if metric values
@@ -212,7 +159,6 @@
     /// Create a new [`GenericGaugeVec`](::core::GenericGaugeVec) based on the provided
     /// [`Opts`](::Opts) and partitioned by the given label names. At least one label name must
     /// be provided.
->>>>>>> bbaf984b
     pub fn new(opts: Opts, label_names: &[&str]) -> Result<Self> {
         let variable_names = label_names.iter().map(|s| (*s).to_owned()).collect();
         let opts = opts.variable_labels(variable_names);
