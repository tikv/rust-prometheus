use std::sync::atomic::{AtomicBool, AtomicU64, Ordering};
use std::thread;
use std::time::{Duration, Instant};

<<<<<<< HEAD
// OpenMetrics require unix epoch timestamps
// https://github.com/OpenObservability/OpenMetrics/blob/main/specification/OpenMetrics.md#timestamps-2
pub fn epoch_timestamp() -> f64 {
    use std::time::SystemTime;
    let d = SystemTime::now()
        .duration_since(SystemTime::UNIX_EPOCH)
        .unwrap_or_default();
    let nanos = f64::from(d.subsec_nanos()) / 1e9;
    d.as_secs() as f64 + nanos
}
=======
use lazy_static::lazy_static;
>>>>>>> 1e7736f8

/// Milliseconds since ANCHOR.
static RECENT: AtomicU64 = AtomicU64::new(0);
lazy_static! {
    static ref ANCHOR: Instant = Instant::now();
}

/// Convert a duration to millisecond.
#[inline]
pub fn duration_to_millis(dur: Duration) -> u64 {
    dur.as_secs() * 1000 + dur.subsec_millis() as u64
}

/// Returns milliseconds since ANCHOR.
///
/// ANCHOR is some fixed point in history.
pub fn now_millis() -> u64 {
    let res = Instant::now();
    let t = duration_to_millis(res.saturating_duration_since(*ANCHOR));
    let mut recent = RECENT.load(Ordering::Relaxed);
    loop {
        if recent > t {
            return recent;
        }
        match RECENT.compare_exchange_weak(recent, t, Ordering::Relaxed, Ordering::Relaxed) {
            Ok(_) => return t,
            Err(r) => recent = r,
        }
    }
}

/// Returns recent returned value by `now_millis`.
pub fn recent_millis() -> u64 {
    RECENT.load(Ordering::Relaxed)
}

lazy_static! {
    static ref UPDATER_IS_RUNNING: AtomicBool = AtomicBool::new(false);
}

const CHECK_UPDATE_INTERVAL: Duration = Duration::from_millis(200);

/// Ensures background updater is running, which will call `now_millis` periodically.
pub fn ensure_updater() {
    if UPDATER_IS_RUNNING
        .compare_exchange(false, true, Ordering::SeqCst, Ordering::SeqCst)
        .is_ok()
    {
        std::thread::Builder::new()
            .name("time updater".to_owned())
            .spawn(|| loop {
                thread::sleep(CHECK_UPDATE_INTERVAL);
                now_millis();
            })
            .unwrap();
    }
}

#[cfg(test)]
mod tests {
    use std::thread;
    use std::time::Duration;

    #[test]
    fn test_duration_to_millis() {
        let cases = vec![(1, 1, 1000), (0, 1_000_000, 1), (3, 103_000_000, 3103)];
        for (secs, nanos, exp) in cases {
            let dur = Duration::new(secs, nanos);
            assert_eq!(super::duration_to_millis(dur), exp);
        }
    }

    #[test]
    fn test_time_update() {
        assert_eq!(super::recent_millis(), 0);
        let now = super::now_millis();
        assert_eq!(super::recent_millis(), now);
        super::ensure_updater();
        thread::sleep(super::CHECK_UPDATE_INTERVAL * 2);
        assert!(super::recent_millis() > now);
    }
}<|MERGE_RESOLUTION|>--- conflicted
+++ resolved
@@ -1,8 +1,8 @@
 use std::sync::atomic::{AtomicBool, AtomicU64, Ordering};
 use std::thread;
 use std::time::{Duration, Instant};
+use lazy_static::lazy_static;
 
-<<<<<<< HEAD
 // OpenMetrics require unix epoch timestamps
 // https://github.com/OpenObservability/OpenMetrics/blob/main/specification/OpenMetrics.md#timestamps-2
 pub fn epoch_timestamp() -> f64 {
@@ -13,9 +13,6 @@
     let nanos = f64::from(d.subsec_nanos()) / 1e9;
     d.as_secs() as f64 + nanos
 }
-=======
-use lazy_static::lazy_static;
->>>>>>> 1e7736f8
 
 /// Milliseconds since ANCHOR.
 static RECENT: AtomicU64 = AtomicU64::new(0);
