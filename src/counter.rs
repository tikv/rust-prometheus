--- conflicted
+++ resolved
@@ -271,18 +271,12 @@
         Self { vec, local }
     }
 
-<<<<<<< HEAD
-    /// Get a [`GenericLocalCounter`](::core::GenericLocalCounter) by label values.
-    /// See more [MetricVec::with_label_values](::core::MetricVec::with_label_values).
+    /// Get a [`GenericLocalCounter`] by label values.
+    /// See more [MetricVec::with_label_values].
     pub fn with_label_values<'a>(
         &'a mut self,
         vals: &[impl AsRef<str>],
     ) -> &'a mut GenericLocalCounter<P> {
-=======
-    /// Get a [`GenericLocalCounter`] by label values.
-    /// See more [MetricVec::with_label_values].
-    pub fn with_label_values<'a>(&'a mut self, vals: &[&str]) -> &'a mut GenericLocalCounter<P> {
->>>>>>> 8c8e65f1
         let hash = self.vec.v.hash_label_values(vals).unwrap();
         let vec = &self.vec;
         self.local
