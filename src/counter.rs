// Copyright 2014 The Prometheus Authors
// Copyright 2019 TiKV Project Authors. Licensed under Apache-2.0.

use std::cell::RefCell;
use std::collections::HashMap;
use std::marker::PhantomData;
use std::sync::Arc;

use crate::atomic64::{Atomic, AtomicF64, AtomicI64, Number};
use crate::desc::Desc;
use crate::errors::Result;
use crate::metrics::{Collector, LocalMetric, Metric, Opts};
use crate::proto;
use crate::value::{Value, ValueType};
use crate::vec::{MetricVec, MetricVecBuilder};

/// The underlying implementation for [`Counter`] and [`IntCounter`].
#[derive(Debug)]
pub struct GenericCounter<P: Atomic> {
    v: Arc<Value<P>>,
}

/// A [`Metric`] represents a single numerical value that only ever goes up.
pub type Counter = GenericCounter<AtomicF64>;

/// The integer version of [`Counter`]. Provides better performance if metric values
/// are all integers.
pub type IntCounter = GenericCounter<AtomicI64>;

impl<P: Atomic> Clone for GenericCounter<P> {
    fn clone(&self) -> Self {
        Self {
            v: Arc::clone(&self.v),
        }
    }
}

impl<P: Atomic> GenericCounter<P> {
    /// Create a [`GenericCounter`] with the `name` and `help` arguments.
    pub fn new<S: Into<String>>(name: S, help: S) -> Result<Self> {
        let opts = Opts::new(name, help);
        Self::with_opts(opts)
    }

    /// Create a [`GenericCounter`] with the `opts` options.
    pub fn with_opts(opts: Opts) -> Result<Self> {
        Self::with_opts_and_label_values(&opts, &[])
    }

    fn with_opts_and_label_values(opts: &Opts, label_values: &[&str]) -> Result<Self> {
        let v = Value::new(opts, ValueType::Counter, P::T::from_i64(0), label_values)?;
        Ok(Self { v: Arc::new(v) })
    }

    /// Increase the given value to the counter.
    ///
    /// # Panics
    ///
    /// Panics in debug build if the value is < 0.
    #[inline]
    pub fn inc_by(&self, v: P::T) {
        debug_assert!(v >= P::T::from_i64(0));
        self.v.inc_by(v);
    }

    /// Increase the counter by 1.
    #[inline]
    pub fn inc(&self) {
        self.v.inc();
    }

    /// Return the counter value.
    #[inline]
    pub fn get(&self) -> P::T {
        self.v.get()
    }

    /// Restart the counter, resetting its value back to 0.
    #[inline]
    pub fn reset(&self) {
        self.v.set(P::T::from_i64(0))
    }

    /// Return a [`GenericLocalCounter`] for single thread usage.
    pub fn local(&self) -> GenericLocalCounter<P> {
        GenericLocalCounter::new(self.clone())
    }
}

impl<P: Atomic> Collector for GenericCounter<P> {
    fn desc(&self) -> Vec<&Desc> {
        vec![&self.v.desc]
    }

    fn collect(&self) -> Vec<proto::MetricFamily> {
        vec![self.v.collect()]
    }
}

impl<P: Atomic> Metric for GenericCounter<P> {
    fn metric(&self) -> proto::Metric {
        self.v.metric()
    }
}

#[derive(Debug)]
pub struct CounterVecBuilder<P: Atomic> {
    _phantom: PhantomData<P>,
}

impl<P: Atomic> CounterVecBuilder<P> {
    pub fn new() -> Self {
        Self {
            _phantom: PhantomData,
        }
    }
}

impl<P: Atomic> Clone for CounterVecBuilder<P> {
    fn clone(&self) -> Self {
        Self::new()
    }
}

impl<P: Atomic> MetricVecBuilder for CounterVecBuilder<P> {
    type M = GenericCounter<P>;
    type P = Opts;

    fn build(&self, opts: &Opts, vals: &[&str]) -> Result<Self::M> {
        Self::M::with_opts_and_label_values(opts, vals)
    }
}

/// The underlying implementation for [`CounterVec`] and [`IntCounterVec`].
pub type GenericCounterVec<P> = MetricVec<CounterVecBuilder<P>>;

/// A [`Collector`] that bundles a set of [`Counter`]s that all share
/// the same [`Desc`], but have different values for their variable labels. This is
/// used if you want to count the same thing partitioned by various dimensions
/// (e.g. number of HTTP requests, partitioned by response code and method).
pub type CounterVec = GenericCounterVec<AtomicF64>;

/// The integer version of [`CounterVec`]. Provides better performance if metric
/// values are all integers.
pub type IntCounterVec = GenericCounterVec<AtomicI64>;

impl<P: Atomic> GenericCounterVec<P> {
    /// Create a new [`GenericCounterVec`] based on the provided
    /// [`Opts`] and partitioned by the given label names. At least one label name must be
    /// provided.
    pub fn new(opts: Opts, label_names: &[&str]) -> Result<Self> {
        let variable_names = label_names.iter().map(|s| (*s).to_owned()).collect();
        let opts = opts.variable_labels(variable_names);
        let metric_vec =
            MetricVec::create(proto::MetricType::COUNTER, CounterVecBuilder::new(), opts)?;

        Ok(metric_vec as Self)
    }

    /// Return a [`GenericLocalCounterVec`] for single thread usage.
    pub fn local(&self) -> GenericLocalCounterVec<P> {
        GenericLocalCounterVec::new(self.clone())
    }
}

/// The underlying implementation for [`LocalCounter`]
/// and [`LocalIntCounter`].
#[derive(Debug)]
pub struct GenericLocalCounter<P: Atomic> {
    counter: GenericCounter<P>,
    val: RefCell<P::T>,
}

<<<<<<< HEAD
/// For auto_flush::AFLocalCounter to use to make type inference possible
pub trait CounterWithValueType {
    ///the exact type which implements Atomic
    type ValueType: Atomic;
}

impl<P: Atomic> CounterWithValueType for GenericLocalCounter<P> {
    type ValueType = P;
}

/// An unsync [`Counter`](::Counter).
=======
/// An unsync [`Counter`].
>>>>>>> 8c8e65f1
pub type LocalCounter = GenericLocalCounter<AtomicF64>;

/// The integer version of [`LocalCounter`]. Provides better performance
/// if metric values are all integers.
pub type LocalIntCounter = GenericLocalCounter<AtomicI64>;

impl<P: Atomic> GenericLocalCounter<P> {
    fn new(counter: GenericCounter<P>) -> Self {
        Self {
            counter,
            val: RefCell::new(P::T::from_i64(0)),
        }
    }

    /// Increase the given value to the local counter.
    ///
    /// # Panics
    ///
    /// Panics in debug build if the value is < 0.
    #[inline]
    pub fn inc_by(&self, v: P::T) {
        debug_assert!(v >= P::T::from_i64(0));
        *self.val.borrow_mut() += v;
    }

    /// Increase the local counter by 1.
    #[inline]
    pub fn inc(&self) {
        *self.val.borrow_mut() += P::T::from_i64(1);
    }

    /// Return the local counter value.
    #[inline]
    pub fn get(&self) -> P::T {
        *self.val.borrow()
    }

    /// Restart the counter, resetting its value back to 0.
    #[inline]
    pub fn reset(&self) {
        *self.val.borrow_mut() = P::T::from_i64(0);
    }

    /// Flush the local metrics to the [`Counter`].
    #[inline]
    pub fn flush(&self) {
        if *self.val.borrow() == P::T::from_i64(0) {
            return;
        }
        self.counter.inc_by(*self.val.borrow());
        *self.val.borrow_mut() = P::T::from_i64(0);
    }
}

impl<P: Atomic> LocalMetric for GenericLocalCounter<P> {
    /// Flush the local metrics to the [`Counter`].
    #[inline]
    fn flush(&self) {
        GenericLocalCounter::flush(self);
    }
}

impl<P: Atomic> Clone for GenericLocalCounter<P> {
    fn clone(&self) -> Self {
        Self::new(self.counter.clone())
    }
}

/// The underlying implementation for [`LocalCounterVec`]
/// and [`LocalIntCounterVec`].
pub struct GenericLocalCounterVec<P: Atomic> {
    vec: GenericCounterVec<P>,
    local: HashMap<u64, GenericLocalCounter<P>>,
}

impl<P: Atomic> std::fmt::Debug for GenericLocalCounterVec<P> {
    fn fmt(&self, f: &mut std::fmt::Formatter<'_>) -> std::fmt::Result {
        write!(
            f,
            "GenericLocalCounterVec ({} locals)",
            self.local.keys().len()
        )
    }
}

/// An unsync [`CounterVec`].
pub type LocalCounterVec = GenericLocalCounterVec<AtomicF64>;

/// The integer version of [`LocalCounterVec`].
/// Provides better performance if metric values are all integers.
pub type LocalIntCounterVec = GenericLocalCounterVec<AtomicI64>;

impl<P: Atomic> GenericLocalCounterVec<P> {
    fn new(vec: GenericCounterVec<P>) -> Self {
        let local = HashMap::with_capacity(vec.v.children.read().len());
        Self { vec, local }
    }

    /// Get a [`GenericLocalCounter`] by label values.
    /// See more [MetricVec::with_label_values].
    pub fn with_label_values<'a>(&'a mut self, vals: &[&str]) -> &'a mut GenericLocalCounter<P> {
        let hash = self.vec.v.hash_label_values(vals).unwrap();
        let vec = &self.vec;
        self.local
            .entry(hash)
            .or_insert_with(|| vec.with_label_values(vals).local())
    }

    /// Remove a [`GenericLocalCounter`] by label values.
    /// See more [MetricVec::remove_label_values].
    pub fn remove_label_values(&mut self, vals: &[&str]) -> Result<()> {
        let hash = self.vec.v.hash_label_values(vals)?;
        self.local.remove(&hash);
        self.vec.v.delete_label_values(vals)
    }

    /// Flush the local metrics to the [`CounterVec`] metric.
    pub fn flush(&self) {
        for h in self.local.values() {
            h.flush();
        }
    }
}

impl<P: Atomic> LocalMetric for GenericLocalCounterVec<P> {
    /// Flush the local metrics to the [`CounterVec`] metric.
    fn flush(&self) {
        GenericLocalCounterVec::flush(self);
    }
}

impl<P: Atomic> Clone for GenericLocalCounterVec<P> {
    fn clone(&self) -> Self {
        Self::new(self.vec.clone())
    }
}

#[cfg(test)]
mod tests {
    use std::collections::HashMap;
    use std::f64::EPSILON;

    use super::*;
    use crate::metrics::{Collector, Opts};

    #[test]
    fn test_counter() {
        let opts = Opts::new("test", "test help")
            .const_label("a", "1")
            .const_label("b", "2");
        let counter = Counter::with_opts(opts).unwrap();
        counter.inc();
        assert_eq!(counter.get() as u64, 1);
        counter.inc_by(42.0);
        assert_eq!(counter.get() as u64, 43);

        let mut mfs = counter.collect();
        assert_eq!(mfs.len(), 1);

        let mf = mfs.pop().unwrap();
        let m = mf.get_metric().get(0).unwrap();
        assert_eq!(m.get_label().len(), 2);
        assert_eq!(m.get_counter().get_value() as u64, 43);

        counter.reset();
        assert_eq!(counter.get() as u64, 0);
    }

    #[test]
    fn test_int_counter() {
        let counter = IntCounter::new("foo", "bar").unwrap();
        counter.inc();
        assert_eq!(counter.get(), 1);
        counter.inc_by(11);
        assert_eq!(counter.get(), 12);

        let mut mfs = counter.collect();
        assert_eq!(mfs.len(), 1);

        let mf = mfs.pop().unwrap();
        let m = mf.get_metric().get(0).unwrap();
        assert_eq!(m.get_label().len(), 0);
        assert_eq!(m.get_counter().get_value() as u64, 12);

        counter.reset();
        assert_eq!(counter.get() as u64, 0);
    }

    #[test]
    fn test_local_counter() {
        let counter = Counter::new("counter", "counter helper").unwrap();
        let local_counter1 = counter.local();
        let local_counter2 = counter.local();

        local_counter1.inc();
        local_counter2.inc();
        assert_eq!(local_counter1.get() as u64, 1);
        assert_eq!(local_counter2.get() as u64, 1);
        assert_eq!(counter.get() as u64, 0);
        local_counter1.flush();
        assert_eq!(local_counter1.get() as u64, 0);
        assert_eq!(counter.get() as u64, 1);
        local_counter2.flush();
        assert_eq!(counter.get() as u64, 2);

        local_counter1.reset();
        local_counter2.reset();
        counter.reset();
        assert_eq!(counter.get() as u64, 0);
        local_counter1.flush();
        assert_eq!(counter.get() as u64, 0);
        local_counter2.flush();
        assert_eq!(counter.get() as u64, 0);
    }

    #[test]
    fn test_int_local_counter() {
        let counter = IntCounter::new("foo", "bar").unwrap();
        let local_counter = counter.local();

        local_counter.inc();
        assert_eq!(local_counter.get(), 1);
        assert_eq!(counter.get(), 0);

        local_counter.inc_by(5);
        local_counter.flush();
        assert_eq!(local_counter.get(), 0);
        assert_eq!(counter.get(), 6);

        local_counter.reset();
        counter.reset();
        assert_eq!(counter.get() as u64, 0);
        local_counter.flush();
        assert_eq!(counter.get() as u64, 0);
    }

    #[test]
    fn test_counter_vec_with_labels() {
        let vec = CounterVec::new(
            Opts::new("test_couter_vec", "test counter vec help"),
            &["l1", "l2"],
        )
        .unwrap();

        let mut labels = HashMap::new();
        labels.insert("l1", "v1");
        labels.insert("l2", "v2");
        assert!(vec.remove(&labels).is_err());

        vec.with(&labels).inc();
        assert!(vec.remove(&labels).is_ok());
        assert!(vec.remove(&labels).is_err());

        let mut labels2 = HashMap::new();
        labels2.insert("l1", "v2");
        labels2.insert("l2", "v1");

        vec.with(&labels).inc();
        assert!(vec.remove(&labels2).is_err());

        vec.with(&labels).inc();

        let mut labels3 = HashMap::new();
        labels3.insert("l1", "v1");
        assert!(vec.remove(&labels3).is_err());
    }

    #[test]
    fn test_int_counter_vec() {
        let vec = IntCounterVec::new(Opts::new("foo", "bar"), &["l1", "l2"]).unwrap();

        vec.with_label_values(&["v1", "v3"]).inc();
        assert_eq!(vec.with_label_values(&["v1", "v3"]).get(), 1);

        vec.with_label_values(&["v1", "v2"]).inc_by(12);
        assert_eq!(vec.with_label_values(&["v1", "v3"]).get(), 1);
        assert_eq!(vec.with_label_values(&["v1", "v2"]).get(), 12);

        vec.with_label_values(&["v4", "v2"]).inc_by(2);
        assert_eq!(vec.with_label_values(&["v1", "v3"]).get(), 1);
        assert_eq!(vec.with_label_values(&["v1", "v2"]).get(), 12);
        assert_eq!(vec.with_label_values(&["v4", "v2"]).get(), 2);

        vec.with_label_values(&["v1", "v3"]).inc_by(5);
        assert_eq!(vec.with_label_values(&["v1", "v3"]).get(), 6);
        assert_eq!(vec.with_label_values(&["v1", "v2"]).get(), 12);
        assert_eq!(vec.with_label_values(&["v4", "v2"]).get(), 2);
    }

    #[test]
    fn test_counter_vec_with_label_values() {
        let vec = CounterVec::new(
            Opts::new("test_vec", "test counter vec help"),
            &["l1", "l2"],
        )
        .unwrap();

        assert!(vec.remove_label_values(&["v1", "v2"]).is_err());
        vec.with_label_values(&["v1", "v2"]).inc();
        assert!(vec.remove_label_values(&["v1", "v2"]).is_ok());

        vec.with_label_values(&["v1", "v2"]).inc();
        assert!(vec.remove_label_values(&["v1"]).is_err());
        assert!(vec.remove_label_values(&["v1", "v3"]).is_err());
    }

    #[test]
    fn test_counter_vec_local() {
        let vec = CounterVec::new(
            Opts::new("test_vec_local", "test counter vec help"),
            &["l1", "l2"],
        )
        .unwrap();
        let mut local_vec_1 = vec.local();
        let mut local_vec_2 = local_vec_1.clone();

        assert!(local_vec_1.remove_label_values(&["v1", "v2"]).is_err());

        local_vec_1.with_label_values(&["v1", "v2"]).inc_by(23.0);
        assert!((local_vec_1.with_label_values(&["v1", "v2"]).get() - 23.0) <= EPSILON);
        assert!((vec.with_label_values(&["v1", "v2"]).get() - 0.0) <= EPSILON);

        local_vec_1.flush();
        assert!((local_vec_1.with_label_values(&["v1", "v2"]).get() - 0.0) <= EPSILON);
        assert!((vec.with_label_values(&["v1", "v2"]).get() - 23.0) <= EPSILON);

        local_vec_1.flush();
        assert!((local_vec_1.with_label_values(&["v1", "v2"]).get() - 0.0) <= EPSILON);
        assert!((vec.with_label_values(&["v1", "v2"]).get() - 23.0) <= EPSILON);

        local_vec_1.with_label_values(&["v1", "v2"]).inc_by(11.0);
        assert!((local_vec_1.with_label_values(&["v1", "v2"]).get() - 11.0) <= EPSILON);
        assert!((vec.with_label_values(&["v1", "v2"]).get() - 23.0) <= EPSILON);

        local_vec_1.flush();
        assert!((local_vec_1.with_label_values(&["v1", "v2"]).get() - 0.0) <= EPSILON);
        assert!((vec.with_label_values(&["v1", "v2"]).get() - 34.0) <= EPSILON);

        // When calling `remove_label_values`, it is "flushed" immediately.
        assert!(local_vec_1.remove_label_values(&["v1", "v2"]).is_ok());
        assert!((local_vec_1.with_label_values(&["v1", "v2"]).get() - 0.0) <= EPSILON);
        assert!((vec.with_label_values(&["v1", "v2"]).get() - 0.0) <= EPSILON);

        local_vec_1.with_label_values(&["v1", "v2"]).inc();
        assert!(local_vec_1.remove_label_values(&["v1"]).is_err());
        assert!(local_vec_1.remove_label_values(&["v1", "v3"]).is_err());

        local_vec_1.with_label_values(&["v1", "v2"]).inc_by(13.0);
        assert!((local_vec_1.with_label_values(&["v1", "v2"]).get() - 14.0) <= EPSILON);
        assert!((vec.with_label_values(&["v1", "v2"]).get() - 0.0) <= EPSILON);

        local_vec_2.with_label_values(&["v1", "v2"]).inc_by(7.0);
        assert!((local_vec_2.with_label_values(&["v1", "v2"]).get() - 7.0) <= EPSILON);

        local_vec_1.flush();
        local_vec_2.flush();
        assert!((vec.with_label_values(&["v1", "v2"]).get() - 21.0) <= EPSILON);

        local_vec_1.flush();
        local_vec_2.flush();
        assert!((vec.with_label_values(&["v1", "v2"]).get() - 21.0) <= EPSILON);
    }

    #[test]
    fn test_int_counter_vec_local() {
        let vec = IntCounterVec::new(Opts::new("foo", "bar"), &["l1", "l2"]).unwrap();
        let mut local_vec_1 = vec.local();
        assert!(local_vec_1.remove_label_values(&["v1", "v2"]).is_err());

        local_vec_1.with_label_values(&["v1", "v2"]).inc_by(23);
        assert_eq!(local_vec_1.with_label_values(&["v1", "v2"]).get(), 23);
        assert_eq!(vec.with_label_values(&["v1", "v2"]).get(), 0);

        local_vec_1.flush();
        assert_eq!(local_vec_1.with_label_values(&["v1", "v2"]).get(), 0);
        assert_eq!(vec.with_label_values(&["v1", "v2"]).get(), 23);

        local_vec_1.flush();
        assert_eq!(local_vec_1.with_label_values(&["v1", "v2"]).get(), 0);
        assert_eq!(vec.with_label_values(&["v1", "v2"]).get(), 23);

        local_vec_1.with_label_values(&["v1", "v2"]).inc_by(11);
        assert_eq!(local_vec_1.with_label_values(&["v1", "v2"]).get(), 11);
        assert_eq!(vec.with_label_values(&["v1", "v2"]).get(), 23);

        local_vec_1.flush();
        assert_eq!(local_vec_1.with_label_values(&["v1", "v2"]).get(), 0);
        assert_eq!(vec.with_label_values(&["v1", "v2"]).get(), 34);
    }

    #[cfg(debug_assertions)]
    #[test]
    #[should_panic(expected = "assertion failed")]
    fn test_counter_negative_inc() {
        let counter = Counter::new("foo", "bar").unwrap();
        counter.inc_by(-42.0);
    }

    #[cfg(debug_assertions)]
    #[test]
    #[should_panic(expected = "assertion failed")]
    fn test_local_counter_negative_inc() {
        let counter = Counter::new("foo", "bar").unwrap();
        let local = counter.local();
        local.inc_by(-42.0);
    }

    #[cfg(debug_assertions)]
    #[test]
    #[should_panic(expected = "assertion failed")]
    fn test_int_counter_negative_inc() {
        let counter = IntCounter::new("foo", "bar").unwrap();
        counter.inc_by(-42);
    }

    #[cfg(debug_assertions)]
    #[test]
    #[should_panic(expected = "assertion failed")]
    fn test_int_local_counter_negative_inc() {
        let counter = IntCounter::new("foo", "bar").unwrap();
        let local = counter.local();
        local.inc_by(-42);
    }
}<|MERGE_RESOLUTION|>--- conflicted
+++ resolved
@@ -171,7 +171,6 @@
     val: RefCell<P::T>,
 }
 
-<<<<<<< HEAD
 /// For auto_flush::AFLocalCounter to use to make type inference possible
 pub trait CounterWithValueType {
     ///the exact type which implements Atomic
@@ -182,10 +181,7 @@
     type ValueType = P;
 }
 
-/// An unsync [`Counter`](::Counter).
-=======
 /// An unsync [`Counter`].
->>>>>>> 8c8e65f1
 pub type LocalCounter = GenericLocalCounter<AtomicF64>;
 
 /// The integer version of [`LocalCounter`]. Provides better performance
