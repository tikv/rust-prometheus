--- conflicted
+++ resolved
@@ -132,14 +132,8 @@
 #[cfg(test)]
 mod tests {
     use std::thread;
-<<<<<<< HEAD
-    use super::*;
     use counter::{Counter, CounterVec};
     use metrics::Opts;
-=======
-
-    use counter::Counter;
->>>>>>> aff90758
 
     use super::*;
 
@@ -157,10 +151,9 @@
             assert_eq!(metric_familys.len(), 1);
         });
 
-        assert!(r.register(Box::new(counter.clone())).is_err());
-
         assert!(handler.join().is_ok());
 
+        assert!(r.register(Box::new(counter.clone())).is_err());
         assert!(r.unregister(Box::new(counter.clone())).is_ok());
         assert!(r.unregister(Box::new(counter.clone())).is_err());
 
