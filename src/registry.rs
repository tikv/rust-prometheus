// Copyright 2014 The Prometheus Authors
// Copyright 2016 PingCAP, Inc.
//
// Licensed under the Apache License, Version 2.0 (the "License");
// you may not use this file except in compliance with the License.
// You may obtain a copy of the License at
//
//     http://www.apache.org/licenses/LICENSE-2.0
//
// Unless required by applicable law or agreed to in writing, software
// distributed under the License is distributed on an "AS IS" BASIS,
// See the License for the specific language governing permissions and
// limitations under the License.

// Clippy warns `zero_ptr` and suggests using `std::ptr::null`, but
// the `const_fn` feature does not land in stable rust yet.
#![cfg_attr(feature="dev", allow(zero_ptr))]

use std::sync::{Arc, RwLock};
use std::iter::FromIterator;
use std::collections::{HashMap, BTreeMap, HashSet};
use std::collections::btree_map::Entry as BEntry;
use std::collections::hash_map::Entry as HEntry;

use proto;
use metrics::Collector;
use errors::{Result, Error};

struct RegistryCore {
    pub colloctors_by_id: HashMap<u64, Box<Collector>>,
    pub dim_hashes_by_name: HashMap<String, u64>,
    pub desc_ids: HashSet<u64>,
}

impl RegistryCore {
    fn register(&mut self, c: Box<Collector>) -> Result<()> {
        let mut desc_id_set = HashSet::new();
        let mut collector_id: u64 = 0;

        for desc in c.desc() {
            // Is the desc_id unique?
            // (In other words: Is the fqName + constLabel combination unique?)
            if self.desc_ids.contains(&desc.id) {
                return Err(Error::Msg(format!("descriptor {:?} already exists with the same \
                                               fully-qualified name and const label values",
                                              desc)));
            }

            if let Some(hash) = self.dim_hashes_by_name.get(&desc.fq_name) {
                if *hash != desc.dim_hash {
                    return Err(Error::Msg(format!("a previously registered descriptor with the \
                                                   same fully-qualified name as {:?} has \
                                                   different label names or a different help \
                                                   string",
                                                  desc)));
                }
            }

            self.dim_hashes_by_name.insert(desc.fq_name.clone(), desc.dim_hash);

            // If it is not a duplicate desc in this collector, add it to
            // the collector_id.
            if desc_id_set.insert(desc.id) {
                // The set did not have this value present, true is returned.
                collector_id = collector_id.wrapping_add(desc.id);
            } else {
                // The set did have this value present, false is returned.
                //
                // TODO: Should we allow duplicate descs within the same collector?
                return Err(Error::Msg(format!("a duplicate descriptor within the same \
                                               collector the same fully-qualified name: {:?}",
                                              desc.fq_name)));
            }
        }

        match self.colloctors_by_id.entry(collector_id) {
            HEntry::Vacant(vc) => {
                self.desc_ids.extend(desc_id_set);
                vc.insert(c);
                Ok(())
            }
            HEntry::Occupied(_) => Err(Error::AlreadyReg),
        }
    }

    fn unregister(&mut self, c: Box<Collector>) -> Result<()> {
        let mut id_set = Vec::new();
        let mut collector_id = 0;
        for desc in c.desc() {
            if id_set.iter().find(|id| **id == desc.id).is_none() {
                id_set.push(desc.id);
                collector_id += desc.id;
            }
        }

        if self.colloctors_by_id.remove(&collector_id).is_none() {
            return Err(Error::Msg(format!("collector {:?} is not registered", c.desc())));
        }

        // dim_hashes_by_name is left untouched as those must be consistent
        // throughout the lifetime of a program.
        Ok(())
    }

    fn gather(&self) -> Vec<proto::MetricFamily> {
        let mut mf_by_name = BTreeMap::new();

        for c in self.colloctors_by_id.values() {
            let mfs = c.collect();
            for mut mf in mfs {
                let name = mf.get_name().to_owned();

                match mf_by_name.entry(name) {
                    BEntry::Vacant(entry) => {
                        entry.insert(mf);
                    }
                    BEntry::Occupied(mut entry) => {
                        let mut existent_mf = entry.get_mut();
                        let mut existent_metrics = existent_mf.mut_metric();

                        // TODO: check type.
                        // TODO: check consistency.
                        for metric in mf.take_metric().into_iter() {
                            existent_metrics.push(metric);
                        }
                    }
                }
            }
        }

        // TODO: metric_family injection hook.

        // Now that MetricFamilies are all set, sort their Metrics
        // lexicographically by their label values.
        for mf in mf_by_name.values_mut() {
            mf.mut_metric().sort_by(|&ref m1, &ref m2| {
                let lps1 = m1.get_label();
                let lps2 = m2.get_label();

                if lps1.len() != lps2.len() {
                    // This should not happen. The metrics are
                    // inconsistent. However, we have to deal with the fact, as
                    // people might use custom collectors or metric family injection
                    // to create inconsistent metrics. So let's simply compare the
                    // number of labels in this case. That will still yield
                    // reproducible sorting.
                    return lps1.len().cmp(&lps2.len());
                }

                for (lp1, lp2) in lps1.iter().zip(lps2.iter()) {
                    if lp1.get_value() != lp2.get_value() {
                        return lp1.get_value().cmp(lp2.get_value());
                    }
                }

                // We should never arrive here. Multiple metrics with the same
                // label set in the same scrape will lead to undefined ingestion
                // behavior. However, as above, we have to provide stable sorting
                // here, even for inconsistent metrics. So sort equal metrics
                // by their timestamp, with missing timestamps (implying "now")
                // coming last.
                m1.get_timestamp_ms().cmp(&m2.get_timestamp_ms())
            });
        }

        // Write out MetricFamilies sorted by their name.
        let kvs = Vec::from_iter(mf_by_name.into_iter());
        kvs.into_iter().map(|(_, m)| m).collect()
    }
}

/// `Registry` registers Prometheus collectors, collects their metrics, and gathers
/// them into `MetricFamilies` for exposition.
#[derive(Clone)]
pub struct Registry {
    r: Arc<RwLock<RegistryCore>>,
}

impl Default for Registry {
    fn default() -> Registry {
        let r = RegistryCore {
            colloctors_by_id: HashMap::new(),
            dim_hashes_by_name: HashMap::new(),
            desc_ids: HashSet::new(),
        };

        Registry { r: Arc::new(RwLock::new(r)) }
    }
}

impl Registry {
    /// `new` creates a Registry.
    pub fn new() -> Registry {
        Registry::default()
    }

    /// `register` registers a new Collector to be included in metrics
    /// collection. It returns an error if the descriptors provided by the
    /// Collector are invalid or if they — in combination with descriptors of
    /// already registered Collectors — do not fulfill the consistency and
    /// uniqueness criteria described in the documentation of `Desc`.
    ///
    /// If the provided Collector is equal to a Collector already registered
    /// (which includes the case of re-registering the same Collector), the
    /// AlreadyReg error returns.
    pub fn register(&self, c: Box<Collector>) -> Result<()> {
        self.r.write().unwrap().register(c)
    }

    /// `unregister` unregisters the Collector that equals the Collector passed
    /// in as an argument.  (Two Collectors are considered equal if their
    /// Describe method yields the same set of descriptors.) The function
    /// returns error when the Collector is not registered.
    pub fn unregister(&self, c: Box<Collector>) -> Result<()> {
        self.r.write().unwrap().unregister(c)
    }

    /// `gather` calls the Collect method of the registered Collectors and then
    /// gathers the collected metrics into a lexicographically sorted slice
    /// of MetricFamily protobufs.
    pub fn gather(&self) -> Vec<proto::MetricFamily> {
        self.r.read().unwrap().gather()
    }
}

cfg_if! {
    if #[cfg(all(feature = "process", target_os="linux"))] {
        fn register_default_process_collector(reg: &Registry) -> Result<()> {
            use process_collector::ProcessCollector;

            let pc = ProcessCollector::for_self();
            reg.register(Box::new(pc))
        }
    } else {
        fn register_default_process_collector(_: &Registry) -> Result<()> {
            Ok(())
        }
    }
}

// Default registry for rust-prometheus.
lazy_static! {
    static ref DEFAULT_REGISTRY: Registry = {
        let reg = Registry::default();

        // Register a default process collector.
        register_default_process_collector(&reg).unwrap();

        reg
    };
}

/// `register` registers a new Collector to be included in metrics collection. It
/// returns an error if the descriptors provided by the Collector are invalid or
/// if they - in combination with descriptors of already registered Collectors -
/// do not fulfill the consistency and uniqueness criteria described in the Desc
/// documentation.
pub fn register(c: Box<Collector>) -> Result<()> {
    DEFAULT_REGISTRY.register(c)
}

/// `unregister` unregisters the Collector that equals the Collector passed in as
/// an argument. (Two Collectors are considered equal if their Describe method
/// yields the same set of descriptors.) The function returns an error if a
/// Collector was not registered.
pub fn unregister(c: Box<Collector>) -> Result<()> {
    DEFAULT_REGISTRY.unregister(c)
}

/// `gather` returns all `MetricFamily` of `DEFAULT_REGISTRY`.
pub fn gather() -> Vec<proto::MetricFamily> {
    DEFAULT_REGISTRY.gather()
}

#[cfg(test)]
mod tests {
    use std::thread;
    use std::collections::HashMap;

    use counter::{Counter, CounterVec};
    use metrics::{Opts, Collector};
    use desc::Desc;
    use proto;

    use super::*;

    #[test]
    fn test_registry() {
        let r = Registry::new();

        let counter = Counter::new("test", "test help").unwrap();
        r.register(Box::new(counter.clone())).unwrap();
        counter.inc();

        let r1 = r.clone();
        let handler = thread::spawn(move || {
            let metric_familys = r1.gather();
            assert_eq!(metric_familys.len(), 1);
        });

        assert!(handler.join().is_ok());

        assert!(r.register(Box::new(counter.clone())).is_err());
        assert!(r.unregister(Box::new(counter.clone())).is_ok());
        assert!(r.unregister(Box::new(counter.clone())).is_err());

        let counter_vec = CounterVec::new(Opts::new("test_vec", "test vec help"), &["a", "b"])
            .unwrap();

        r.register(Box::new(counter_vec.clone())).unwrap();
        counter_vec.with_label_values(&["1", "2"]).inc();
    }

    #[test]
    fn test_default_registry() {
        let counter = Counter::new("test", "test help").unwrap();

        assert!(register(Box::new(counter.clone())).is_ok());
<<<<<<< HEAD
        assert_eq!(gather().len(), 1);
=======
        assert_ne!(gather().len(), 0);
>>>>>>> 8cd8eafd

        assert!(unregister(Box::new(counter.clone())).is_ok());
        assert!(unregister(Box::new(counter.clone())).is_err());
    }

    #[test]
    fn test_gather_order() {
        let r = Registry::new();

        let counter_a = Counter::new("test_a_counter", "test help").unwrap();
        let counter_b = Counter::new("test_b_counter", "test help").unwrap();
        let counter_2 = Counter::new("test_2_counter", "test help").unwrap();
        r.register(Box::new(counter_b.clone())).unwrap();
        r.register(Box::new(counter_2.clone())).unwrap();
        r.register(Box::new(counter_a.clone())).unwrap();

        let mfs = r.gather();
        assert_eq!(mfs.len(), 3);
        assert_eq!(mfs[0].get_name(), "test_2_counter");
        assert_eq!(mfs[1].get_name(), "test_a_counter");
        assert_eq!(mfs[2].get_name(), "test_b_counter");

        let r = Registry::new();
        let opts = Opts::new("test", "test help").const_label("a", "1").const_label("b", "2");
        let counter_vec = CounterVec::new(opts, &["cc", "c1", "a2", "c0"]).unwrap();
        r.register(Box::new(counter_vec.clone())).unwrap();

        let mut map1 = HashMap::new();
        map1.insert("cc", "12");
        map1.insert("c1", "a1");
        map1.insert("a2", "0");
        map1.insert("c0", "hello");
        counter_vec.with(&map1).inc();

        let mut map2 = HashMap::new();
        map2.insert("cc", "12");
        map2.insert("c1", "0");
        map2.insert("a2", "0");
        map2.insert("c0", "hello");
        counter_vec.with(&map2).inc();
        counter_vec.with(&map2).inc();

        let mut map3 = HashMap::new();
        map3.insert("cc", "12");
        map3.insert("c1", "0");
        map3.insert("a2", "da");
        map3.insert("c0", "hello");
        counter_vec.with(&map3).inc();
        counter_vec.with(&map3).inc();
        counter_vec.with(&map3).inc();

        let mut map4 = HashMap::new();
        map4.insert("cc", "12");
        map4.insert("c1", "0");
        map4.insert("a2", "da");
        map4.insert("c0", "你好");
        counter_vec.with(&map4).inc();
        counter_vec.with(&map4).inc();
        counter_vec.with(&map4).inc();
        counter_vec.with(&map4).inc();

        // # HELP test test help
        // # TYPE test counter
        // test{a="1",a2="0",b="2",c0="hello",c1="0",cc="12"} 2
        // test{a="1",a2="0",b="2",c0="hello",c1="a1",cc="12"} 1
        // test{a="1",a2="da",b="2",c0="hello",c1="0",cc="12"} 3
        // test{a="1",a2="da",b="2",c0="你好",c1="0",cc="12"} 4

        let mfs = r.gather();
        assert_eq!(mfs.len(), 1);
        let ms = mfs[0].get_metric();
        assert_eq!(ms.len(), 4);
        assert_eq!(ms[0].get_counter().get_value() as u64, 2);
        assert_eq!(ms[1].get_counter().get_value() as u64, 1);
        assert_eq!(ms[2].get_counter().get_value() as u64, 3);
        assert_eq!(ms[3].get_counter().get_value() as u64, 4);
    }

    struct MultipleCollector {
        descs: Vec<Desc>,
        counters: Vec<Counter>,
    }

    impl Collector for MultipleCollector {
        fn desc(&self) -> Vec<&Desc> {
            self.descs.iter().collect()
        }

        fn collect(&self) -> Vec<proto::MetricFamily> {
            self.counters
                .iter()
                .inspect(|c| c.inc())
                .map(|c| c.collect())
                .fold(Vec::new(), |mut acc, mfs| {
                    acc.extend(mfs);
                    acc
                })
        }
    }

    #[test]
    fn test_register_multiplecollector() {
        let counters = vec![Counter::new("c1", "c1 is a counter").unwrap(),
                            Counter::new("c2", "c2 is a counter").unwrap()];

        let descs = counters.iter()
            .map(|c| c.desc().into_iter().cloned())
            .fold(Vec::new(), |mut acc, ds| {
                acc.extend(ds);
                acc
            });

        let mc = MultipleCollector {
            descs: descs,
            counters: counters,
        };

        let r = Registry::new();
        r.register(Box::new(mc)).unwrap();
    }
}<|MERGE_RESOLUTION|>--- conflicted
+++ resolved
@@ -316,11 +316,7 @@
         let counter = Counter::new("test", "test help").unwrap();
 
         assert!(register(Box::new(counter.clone())).is_ok());
-<<<<<<< HEAD
-        assert_eq!(gather().len(), 1);
-=======
         assert_ne!(gather().len(), 0);
->>>>>>> 8cd8eafd
 
         assert!(unregister(Box::new(counter.clone())).is_ok());
         assert!(unregister(Box::new(counter.clone())).is_err());
