--- conflicted
+++ resolved
@@ -904,15 +904,9 @@
         LocalHistogramVec { vec, local }
     }
 
-<<<<<<< HEAD
-    /// Get a [`LocalHistogram`](::local::LocalHistogram) by label values.
-    /// See more [MetricVec::with_label_values](::core::MetricVec::with_label_values).
-    pub fn with_label_values<'a>(&'a mut self, vals: &[impl AsRef<str>]) -> &'a LocalHistogram {
-=======
     /// Get a [`LocalHistogram`] by label values.
     /// See more [`MetricVec::with_label_values`].
-    pub fn with_label_values<'a>(&'a mut self, vals: &[&str]) -> &'a LocalHistogram {
->>>>>>> 8c8e65f1
+    pub fn with_label_values<'a>(&'a mut self, vals: &[impl AsRef<str>]) -> &'a LocalHistogram {
         let hash = self.vec.v.hash_label_values(vals).unwrap();
         let vec = &self.vec;
         self.local
