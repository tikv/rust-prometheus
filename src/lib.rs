// Copyright 2016 PingCAP, Inc.
//
// Licensed under the Apache License, Version 2.0 (the "License");
// you may not use this file except in compliance with the License.
// You may obtain a copy of the License at
//
//     http://www.apache.org/licenses/LICENSE-2.0
//
// Unless required by applicable law or agreed to in writing, software
// distributed under the License is distributed on an "AS IS" BASIS,
// See the License for the specific language governing permissions and
// limitations under the License.

#![cfg_attr(feature="dev", feature(plugin))]
#![cfg_attr(feature="dev", plugin(clippy))]

#[macro_use]
extern crate quick_error;
extern crate protobuf;
extern crate fnv;
#[macro_use]
extern crate lazy_static;
extern crate hyper;
extern crate libc;

mod errors;
mod encoder;
#[macro_use]
mod macros;
mod metrics;
mod desc;
// TODO: remove dead_code later.
#[allow(dead_code)]
mod value;
mod counter;
mod gauge;
#[allow(dead_code)]
<<<<<<< HEAD
=======
mod untyped;
>>>>>>> 09b85c07
mod registry;
#[allow(dead_code)]
mod vec;
mod histogram;
mod push;

// Mods

/// Protocol buffers format of metrics.
pub mod proto;

// Traits
pub use self::encoder::Encoder;
pub use self::metrics::Collector;

// Structs
pub use self::errors::{Result, Error};
pub use self::encoder::TextEncoder;
pub use self::desc::Desc;
pub use self::registry::Registry;
pub use self::metrics::Opts;
pub use self::counter::{Counter, CounterVec};
pub use self::gauge::{Gauge, GaugeVec};
pub use self::histogram::{Histogram, HistogramVec, HistogramOpts, HistogramTimer};

// Functions
pub use self::registry::{gather, register, unregister};
pub use self::histogram::{linear_buckets, exponential_buckets};
pub use self::push::{push_metrics, push_add_metrics, push_collector, push_add_collector,
                     hostname_grouping_key};

// Constants
pub use self::encoder::TEXT_FORMAT;
pub use self::histogram::DEFAULT_BUCKETS;<|MERGE_RESOLUTION|>--- conflicted
+++ resolved
@@ -35,10 +35,6 @@
 mod counter;
 mod gauge;
 #[allow(dead_code)]
-<<<<<<< HEAD
-=======
-mod untyped;
->>>>>>> 09b85c07
 mod registry;
 #[allow(dead_code)]
 mod vec;
