// Copyright 2016 PingCAP, Inc.
//
// Licensed under the Apache License, Version 2.0 (the "License");
// you may not use this file except in compliance with the License.
// You may obtain a copy of the License at
//
//     http://www.apache.org/licenses/LICENSE-2.0
//
// Unless required by applicable law or agreed to in writing, software
// distributed under the License is distributed on an "AS IS" BASIS,
// See the License for the specific language governing permissions and
// limitations under the License.

<<<<<<< HEAD
=======
/*!
The Rust client library for [Prometheus](https://prometheus.io/).
*/

>>>>>>> bbaf984b
#![cfg_attr(all(test, bench), feature(test))]
#![cfg_attr(feature = "dev", feature(plugin))]
#![cfg_attr(feature = "dev", plugin(clippy))]
#![cfg_attr(not(feature = "dev"), allow(unknown_lints))]
#![cfg_attr(feature = "dev", allow(needless_pass_by_value))]
#![cfg_attr(feature = "nightly", feature(integer_atomics))]

#[macro_use]
extern crate cfg_if;
extern crate fnv;
#[cfg(feature = "push")]
extern crate hyper;
#[macro_use]
extern crate lazy_static;
#[cfg(any(feature = "nightly", feature = "push", feature = "process"))]
extern crate libc;
#[cfg(all(feature = "process", target_os = "linux"))]
extern crate procinfo;
extern crate protobuf;
#[macro_use]
extern crate quick_error;
extern crate spin;
#[cfg(all(test, bench))]
extern crate test;

mod errors;
mod encoder;
#[macro_use]
mod macros;
mod metrics;
mod desc;
mod value;
mod counter;
mod gauge;
mod registry;
mod vec;
mod histogram;
#[cfg(feature = "push")]
mod push;
mod atomic64;

/// Protocol buffers format of metrics.
#[path="../proto/metrics.rs"]
pub mod proto;
#[cfg(all(feature = "process", target_os = "linux"))]
pub mod process_collector;

<<<<<<< HEAD
pub use self::counter::{Counter, CounterVec, IntCounter, IntCounterVec};
pub use self::desc::Desc;
=======
pub mod local {
    /*!

    Unsync local metrics, provides better performance.

    */

    // TODO: define a trait and implement the trait for metrics.

    pub use super::counter::{LocalCounter, LocalCounterVec, LocalIntCounter, LocalIntCounterVec};
    pub use super::histogram::{LocalHistogram, LocalHistogramTimer, LocalHistogramVec};
}

pub mod core {
    /*!

    Core traits and types.

    */

    pub use super::atomic64::*;
    pub use super::counter::{GenericCounter, GenericCounterVec, GenericLocalCounter,
                             GenericLocalCounterVec};
    pub use super::desc::{Desc, Describer};
    pub use super::gauge::{GenericGauge, GenericGaugeVec};
    pub use super::metrics::{Collector, Metric, Opts};
    pub use super::vec::{MetricVec, MetricVecBuilder};
}

pub use self::counter::{Counter, CounterVec, IntCounter, IntCounterVec};
>>>>>>> bbaf984b
pub use self::encoder::{PROTOBUF_FORMAT, TEXT_FORMAT};
pub use self::encoder::{ProtobufEncoder, TextEncoder};
pub use self::encoder::Encoder;
pub use self::errors::{Error, Result};
pub use self::gauge::{Gauge, GaugeVec, IntGauge, IntGaugeVec};
pub use self::histogram::{Histogram, HistogramOpts, HistogramTimer, HistogramVec};
pub use self::histogram::{exponential_buckets, linear_buckets};
pub use self::histogram::DEFAULT_BUCKETS;
pub use self::metrics::Opts;
#[cfg(feature = "push")]
pub use self::push::{hostname_grouping_key, push_add_collector, push_add_metrics, push_collector,
                     push_metrics};
pub use self::registry::{gather, register, unregister};
pub use self::registry::Registry;<|MERGE_RESOLUTION|>--- conflicted
+++ resolved
@@ -11,13 +11,10 @@
 // See the License for the specific language governing permissions and
 // limitations under the License.
 
-<<<<<<< HEAD
-=======
 /*!
 The Rust client library for [Prometheus](https://prometheus.io/).
 */
 
->>>>>>> bbaf984b
 #![cfg_attr(all(test, bench), feature(test))]
 #![cfg_attr(feature = "dev", feature(plugin))]
 #![cfg_attr(feature = "dev", plugin(clippy))]
@@ -65,10 +62,6 @@
 #[cfg(all(feature = "process", target_os = "linux"))]
 pub mod process_collector;
 
-<<<<<<< HEAD
-pub use self::counter::{Counter, CounterVec, IntCounter, IntCounterVec};
-pub use self::desc::Desc;
-=======
 pub mod local {
     /*!
 
@@ -99,7 +92,6 @@
 }
 
 pub use self::counter::{Counter, CounterVec, IntCounter, IntCounterVec};
->>>>>>> bbaf984b
 pub use self::encoder::{PROTOBUF_FORMAT, TEXT_FORMAT};
 pub use self::encoder::{ProtobufEncoder, TextEncoder};
 pub use self::encoder::Encoder;
