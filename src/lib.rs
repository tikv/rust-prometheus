// Copyright 2016 PingCAP, Inc.
//
// Licensed under the Apache License, Version 2.0 (the "License");
// you may not use this file except in compliance with the License.
// You may obtain a copy of the License at
//
//     http://www.apache.org/licenses/LICENSE-2.0
//
// Unless required by applicable law or agreed to in writing, software
// distributed under the License is distributed on an "AS IS" BASIS,
// See the License for the specific language governing permissions and
// limitations under the License.

#![cfg_attr(feature="dev", feature(plugin))]
#![cfg_attr(feature="dev", plugin(clippy))]

#[macro_use]
extern crate quick_error;
extern crate protobuf;
extern crate fnv;
#[macro_use]
extern crate lazy_static;

pub mod proto;
pub mod errors;
pub mod encoder;

mod metrics;
mod desc;
// TODO: remove dead_code later.
#[allow(dead_code)]
mod value;
#[allow(dead_code)]
mod counter;
#[allow(dead_code)]
mod registry;
#[allow(dead_code)]
mod vec;

<<<<<<< HEAD
pub use self::registry::{Registry, gather, register, unregister};
=======
pub use self::desc::Desc;
pub use self::registry::Registry;
>>>>>>> dca42060
pub use self::metrics::{Collector, Opts};
pub use self::counter::{Counter, CounterVec};<|MERGE_RESOLUTION|>--- conflicted
+++ resolved
@@ -37,11 +37,7 @@
 #[allow(dead_code)]
 mod vec;
 
-<<<<<<< HEAD
+pub use self::desc::Desc;
 pub use self::registry::{Registry, gather, register, unregister};
-=======
-pub use self::desc::Desc;
-pub use self::registry::Registry;
->>>>>>> dca42060
 pub use self::metrics::{Collector, Opts};
 pub use self::counter::{Counter, CounterVec};