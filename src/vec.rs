--- conflicted
+++ resolved
@@ -20,13 +20,8 @@
     /// The associated describer.
     type P: Describer + Sync + Send + Clone;
 
-<<<<<<< HEAD
-    /// `build` builds a [`Metric`](::core::Metric) with option and corresponding label names.
+    /// `build` builds a [`Metric`] with option and corresponding label names.
     fn build(&self, _: &Self::P, _: &[impl AsRef<str>]) -> Result<Self::M>;
-=======
-    /// `build` builds a [`Metric`] with option and corresponding label names.
-    fn build(&self, _: &Self::P, _: &[&str]) -> Result<Self::M>;
->>>>>>> 8c8e65f1
 }
 
 #[derive(Debug)]
