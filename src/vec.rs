--- conflicted
+++ resolved
@@ -4,6 +4,7 @@
 use std::collections::HashMap;
 use std::hash::{BuildHasher, Hasher};
 use std::sync::Arc;
+
 use fnv::FnvHasher;
 use parking_lot::RwLock;
 
@@ -63,14 +64,10 @@
         self.get_or_create_metric(h, vals)
     }
 
-<<<<<<< HEAD
-    pub fn get_metric_with<S: BuildHasher>(&self, labels: &HashMap<&str, &str, S>) -> Result<T::M> {
-=======
-    pub fn get_metric_with<V>(&self, labels: &HashMap<&str, V>) -> Result<T::M>
-    where
-        V: AsRef<str> + std::fmt::Debug,
-    {
->>>>>>> e17c5ced
+    pub fn get_metric_with<V, S: BuildHasher>(&self, labels: &HashMap<&str, V, S>) -> Result<T::M>
+    where
+        V: AsRef<str> + std::fmt::Debug,
+    {
         let h = self.hash_labels(labels)?;
 
         if let Some(metric) = self.children.read().get(&h).cloned() {
@@ -95,14 +92,10 @@
         Ok(())
     }
 
-<<<<<<< HEAD
-    pub fn delete<S: BuildHasher>(&self, labels: &HashMap<&str, &str, S>) -> Result<()> {
-=======
-    pub fn delete<V>(&self, labels: &HashMap<&str, V>) -> Result<()>
-    where
-        V: AsRef<str> + std::fmt::Debug,
-    {
->>>>>>> e17c5ced
+    pub fn delete<V, S: BuildHasher>(&self, labels: &HashMap<&str, V, S>) -> Result<()>
+    where
+        V: AsRef<str> + std::fmt::Debug,
+    {
         let h = self.hash_labels(labels)?;
 
         let mut children = self.children.write();
@@ -137,14 +130,10 @@
         Ok(h.finish())
     }
 
-<<<<<<< HEAD
-    fn hash_labels<S: BuildHasher>(&self, labels: &HashMap<&str, &str, S>) -> Result<u64> {
-=======
-    fn hash_labels<V>(&self, labels: &HashMap<&str, V>) -> Result<u64>
-    where
-        V: AsRef<str> + std::fmt::Debug,
-    {
->>>>>>> e17c5ced
+    fn hash_labels<V, S: BuildHasher>(&self, labels: &HashMap<&str, V, S>) -> Result<u64>
+    where
+        V: AsRef<str> + std::fmt::Debug,
+    {
         if labels.len() != self.desc.variable_labels.len() {
             return Err(Error::InconsistentCardinality {
                 expect: self.desc.variable_labels.len(),
@@ -168,14 +157,10 @@
         Ok(h.finish())
     }
 
-<<<<<<< HEAD
-    fn get_label_values<'a, S: BuildHasher>(&self, labels: &'a HashMap<&str, &str, S>) -> Result<Vec<&'a str>> {
-=======
-    fn get_label_values<'a, V>(&'a self, labels: &'a HashMap<&str, V>) -> Result<Vec<&'a str>>
-    where
-        V: AsRef<str> + std::fmt::Debug,
-    {
->>>>>>> e17c5ced
+    fn get_label_values<'a, V, S: BuildHasher>(&'a self, labels: &'a HashMap<&str, V, S>) -> Result<Vec<&'a str>>
+    where
+        V: AsRef<str> + std::fmt::Debug,
+    {
         let mut values = Vec::new();
         for name in &self.desc.variable_labels {
             match labels.get(&name.as_ref()) {
@@ -281,14 +266,10 @@
     /// This method is used for the same purpose as
     /// `get_metric_with_label_values`. See there for pros and cons of the two
     /// methods.
-<<<<<<< HEAD
-    pub fn get_metric_with<S: BuildHasher>(&self, labels: &HashMap<&str, &str, S>) -> Result<T::M> {
-=======
-    pub fn get_metric_with<V>(&self, labels: &HashMap<&str, V>) -> Result<T::M>
-    where
-        V: AsRef<str> + std::fmt::Debug,
-    {
->>>>>>> e17c5ced
+    pub fn get_metric_with<V, S: BuildHasher>(&self, labels: &HashMap<&str, V, S>) -> Result<T::M>
+    where
+        V: AsRef<str> + std::fmt::Debug,
+    {
         self.v.get_metric_with(labels)
     }
 
@@ -315,14 +296,10 @@
     /// `with` works as `get_metric_with`, but panics if an error occurs. The method allows
     /// neat syntax like:
     ///     httpReqs.with(Labels{"status":"404", "method":"POST"}).inc()
-<<<<<<< HEAD
-    pub fn with<S: BuildHasher>(&self, labels: &HashMap<&str, &str, S>) -> T::M {
-=======
-    pub fn with<V>(&self, labels: &HashMap<&str, V>) -> T::M
-    where
-        V: AsRef<str> + std::fmt::Debug,
-    {
->>>>>>> e17c5ced
+    pub fn with<V, S: BuildHasher>(&self, labels: &HashMap<&str, V, S>) -> T::M
+    where
+        V: AsRef<str> + std::fmt::Debug,
+    {
         self.get_metric_with(labels).unwrap()
     }
 
@@ -353,14 +330,10 @@
     ///
     /// This method is used for the same purpose as `delete_label_values`. See
     /// there for pros and cons of the two methods.
-<<<<<<< HEAD
-    pub fn remove<S: BuildHasher>(&self, labels: &HashMap<&str, &str, S>) -> Result<()> {
-=======
-    pub fn remove<V>(&self, labels: &HashMap<&str, V>) -> Result<()>
-    where
-        V: AsRef<str> + std::fmt::Debug,
-    {
->>>>>>> e17c5ced
+    pub fn remove<V, S: BuildHasher>(&self, labels: &HashMap<&str, V, S>) -> Result<()>
+    where
+        V: AsRef<str> + std::fmt::Debug,
+    {
         self.v.delete(labels)
     }
 
