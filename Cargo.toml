[package]
name = "prometheus"
version = "0.2.8"
keywords = ["prometheus", "metrics"]
authors = ["overvenus@gmail.com", "siddontang@gmail.com"]

description = "a rust Prometheus client"
repository = "https://github.com/pingcap/rust-prometheus"
license = "Apache-2.0"

include = [
    "src/*.rs",
    "Cargo.toml",
]

[features]
default = []
dev = ["clippy"]
nightly = []
push = ["hyper", "libc"]

[[bench]]
name = "benches"

[dependencies]
protobuf = "1.0"
quick-error = "0.2"
clippy = {version = "^0", optional = true}
fnv = "1.0.3"
lazy_static = "0.2.1"
<<<<<<< HEAD
libc = {version = "0.2", optional = true}
regex = "0.1"
=======
libc = "0.2"
>>>>>>> 049f8983

[dependencies.hyper]
version = "0.9"
# disable hyper ssl
#  refer to https://github.com/hyperium/hyper/issues/903#issuecomment-242798266
default-features = false
optional = true

[dev-dependencies]
getopts = "0.2.14"
hyper = {version = "0.9", default-features = false}<|MERGE_RESOLUTION|>--- conflicted
+++ resolved
@@ -28,12 +28,7 @@
 clippy = {version = "^0", optional = true}
 fnv = "1.0.3"
 lazy_static = "0.2.1"
-<<<<<<< HEAD
 libc = {version = "0.2", optional = true}
-regex = "0.1"
-=======
-libc = "0.2"
->>>>>>> 049f8983
 
 [dependencies.hyper]
 version = "0.9"
