[package]
name = "prometheus"
version = "0.2.8"
keywords = ["prometheus", "metrics"]
authors = ["overvenus@gmail.com", "siddontang@gmail.com"]

description = "a rust Prometheus client"
repository = "https://github.com/pingcap/rust-prometheus"
license = "Apache-2.0"

include = [
    "src/*.rs",
    "Cargo.toml",
]

[features]
default = []
dev = ["clippy"]
nightly = []
<<<<<<< HEAD
process = []
=======
push = ["hyper", "libc"]
>>>>>>> eb4e8ea7

[[bench]]
name = "benches"

[dependencies]
protobuf = "1.0"
quick-error = "0.2"
clippy = {version = "^0", optional = true}
fnv = "1.0.3"
lazy_static = "0.2.1"
libc = {version = "0.2", optional = true}

[dependencies.hyper]
version = "0.9"
# disable hyper ssl
#  refer to https://github.com/hyperium/hyper/issues/903#issuecomment-242798266
default-features = false
optional = true

[dev-dependencies]
getopts = "0.2.14"
hyper = {version = "0.9", default-features = false}<|MERGE_RESOLUTION|>--- conflicted
+++ resolved
@@ -17,11 +17,8 @@
 default = []
 dev = ["clippy"]
 nightly = []
-<<<<<<< HEAD
-process = []
-=======
 push = ["hyper", "libc"]
->>>>>>> eb4e8ea7
+process = ["libc"]
 
 [[bench]]
 name = "benches"
