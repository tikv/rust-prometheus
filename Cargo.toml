[package]
name = "prometheus"
version = "0.4.1"
license = "Apache-2.0"
keywords = ["prometheus", "metrics"]
authors = ["overvenus@gmail.com", "siddontang@gmail.com", "vistaswx@gmail.com"]
description = "Prometheus instrumentation library for Rust applications."
readme = "README.md"
repository = "https://github.com/pingcap/rust-prometheus"
homepage = "https://github.com/pingcap/rust-prometheus"
documentation = "https://docs.rs/prometheus"

include = [
    "LICENSE",
    "Cargo.toml",
    "src/**/*.rs",
    "proto/**/*.rs",
    "benches/**/*.rs",
]

[badges]
travis-ci = { repository = "pingcap/rust-prometheus" }

[features]
default = []
dev = ["clippy"]
nightly = ["libc", "spin/unstable"]
push = ["hyper", "libc"]
process = ["libc", "procinfo"]
gen = []

[[bench]]
name = "benches"
path = "benches/benches.rs"

[dependencies]
<<<<<<< HEAD
protobuf = "1.6"
=======
protobuf = "=1.4.0"
>>>>>>> 2583e4b8
quick-error = "0.2"
clippy = {version = "^0", optional = true}
fnv = "1.0"
lazy_static = "0.2"
libc = {version = "0.2", optional = true}
cfg-if = "0.1"
spin = {version = "0.4", default-features = false}

[target.'cfg(target_os = "linux")'.dependencies]
procinfo = {version = "0.3", optional = true}

[dependencies.hyper]
version = "0.9"
# disable hyper ssl
#  refer to https://github.com/hyperium/hyper/issues/903#issuecomment-242798266
default-features = false
optional = true

[dev-dependencies]
getopts = "0.2"
hyper = {version = "0.9", default-features = false}

<<<<<<< HEAD
[build-dependencies]
protoc-rust = "1.6"
=======
[workspace]
members = ["static-metric"]
>>>>>>> 2583e4b8
<|MERGE_RESOLUTION|>--- conflicted
+++ resolved
@@ -34,11 +34,7 @@
 path = "benches/benches.rs"
 
 [dependencies]
-<<<<<<< HEAD
 protobuf = "1.6"
-=======
-protobuf = "=1.4.0"
->>>>>>> 2583e4b8
 quick-error = "0.2"
 clippy = {version = "^0", optional = true}
 fnv = "1.0"
@@ -61,10 +57,8 @@
 getopts = "0.2"
 hyper = {version = "0.9", default-features = false}
 
-<<<<<<< HEAD
 [build-dependencies]
 protoc-rust = "1.6"
-=======
+
 [workspace]
-members = ["static-metric"]
->>>>>>> 2583e4b8
+members = ["static-metric"]